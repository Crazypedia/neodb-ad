import requests
import functools
import random
import logging
from lxml import html
import re
from boofilsic.settings import LUMINATI_USERNAME, LUMINATI_PASSWORD, DEBUG
from django.utils.translation import ugettext_lazy as _
from movies.models import MovieGenreEnum
from common.models import SourceSiteEnum


RE_NUMBERS = re.compile(r"\d+\d*")
RE_WHITESPACES = re.compile(r"\s+")


DEFAULT_REQUEST_HEADERS = {
    'Host': 'book.douban.com',
    'User-Agent': 'Mozilla/5.0 (Windows NT 6.1; rv:70.0) Gecko/20100101 Firefox/70.0',
    'Accept': 'text/html,application/xhtml+xml,application/xml;q=0.9,*/*;q=0.8',
    'Accept-Language': 'zh-CN,zh;q=0.8,zh-TW;q=0.7,zh-HK;q=0.5,en-US;q=0.3,en;q=0.2',
    # well, since brotli lib is so bothering, remove `br`
    'Accept-Encoding': 'gzip, deflate',
    'Connection': 'keep-alive',
    'DNT': '1',
    'Upgrade-Insecure-Requests': '1',
    'Cache-Control': 'no-cache',
}

# in seconds
TIMEOUT = 10

# luminati account credentials
PORT = 22225

logger = logging.getLogger(__name__)


# register all implemented scraper in form of {host: class,}
registry = {}


def log_url(func):
    """
    Catch exceptions and log then pass the exceptions.
    First postion argument of decorated function must be the url.
    """
    @functools.wraps(func)
    def wrapper(*args, **kwargs):
        try:
            return func(*args, **kwargs)
        except Exception as e:
            # log the url
            logger.error(f"Scrape Failed URL: {args[0]}")
            logger.error(str(e))
            raise e

    return wrapper


class AbstractScraper:

    # subclasses must specify those two variables
    site = None
    host = None

    def __init_subclass__(cls, **kwargs):
        # this statement initialize the subclasses
        super().__init_subclass__(**kwargs)
        assert cls.site is not None, "class variable `site` must be specified"
        assert cls.host is not None, "class variable `host` must be specified"
        assert isinstance(cls.host, str), "`host` must be type str"
        assert isinstance(cls.site, int), "`site` must be type int"
        assert hasattr(cls, 'scrape') and callable(cls.scrape), "scaper must have method `.scrape()`"
        # decorate the scrape method
        cls.scrape = classmethod(log_url(cls.scrape))
        registry[cls.host] = cls


    def scrape(self, url):
        """
        Scrape/request model schema specified data from given url and return it.
        Implementations of subclasses to this method would be decorated as class method.
        """
        raise NotImplementedError("Subclass should implement this method")

    @classmethod
    def download_page(cls, url, regex, headers):
        url = regex.findall(url)
        if not url:
            raise ValueError("not valid url")
        else:
            url = url[0] + '/'

        session_id = random.random()
        proxy_url = ('http://%s-country-cn-session-%s:%s@zproxy.lum-superproxy.io:%d' %
                    (LUMINATI_USERNAME, session_id, LUMINATI_PASSWORD, PORT))
        proxies = {
            'http': proxy_url,
            'https': proxy_url,
        }
        # if DEBUG:
        #     proxies = None
        r = requests.get(url, proxies=proxies, headers=headers, timeout=TIMEOUT)
        # r = requests.get(url, headers=DEFAULT_REQUEST_HEADERS, timeout=TIMEOUT)

        return html.fromstring(r.content.decode('utf-8'))

    @classmethod
    def download_image(cls, url):
        if url is None:
            return
        raw_img = None
        session_id = random.random()
        proxy_url = ('http://%s-country-cn-session-%s:%s@zproxy.lum-superproxy.io:%d' %
                    (LUMINATI_USERNAME, session_id, LUMINATI_PASSWORD, PORT))
        proxies = {
            'http': proxy_url,
            'https': proxy_url,
        }
        # if DEBUG:
        #     proxies = None
        if url:
            img_response = requests.get(
                url,
                headers={
                    'accept': 'image/webp,image/apng,image/*,*/*;q=0.8',
                    'accept-encoding': 'gzip, deflate',
                    'accept-language': 'en-US,en;q=0.9,zh-CN;q=0.8,zh;q=0.7,fr-FR;q=0.6,fr;q=0.5,zh-TW;q=0.4',
                    'user-agent': 'Mozilla/5.0 (Windows NT 10.0; Win64; x64) AppleWebKit/537.36 (KHTML, like Gecko) Chrome/81.0.4044.138 Safari/537.36 Edg/81.0.416.72',
                    'cache-control': 'no-cache',
                    'dnt': '1',
                },
                proxies=proxies,
                timeout=TIMEOUT,
            )
            if img_response.status_code == 200:
                raw_img = img_response.content
        return raw_img


class DoubanBookScraper(AbstractScraper):
    site = SourceSiteEnum.DOUBAN.value
    host = "book.douban.com"
    regex = re.compile(r"https://book.douban.com/subject/\d+")

    def scrape(self, url):
        regex = self.regex
        headers = DEFAULT_REQUEST_HEADERS.copy()
        headers['Host'] = self.host
        content = self.download_page(url, regex, headers)

        # parsing starts here
        try:
            title = content.xpath("/html/body//h1/span/text()")[0].strip()
        except IndexError:
            raise ValueError("given url contains no book info")

        subtitle_elem = content.xpath(
            "//div[@id='info']//span[text()='副标题:']/following::text()")
        subtitle = subtitle_elem[0].strip() if subtitle_elem else None

        orig_title_elem = content.xpath(
            "//div[@id='info']//span[text()='原作名:']/following::text()")
        orig_title = orig_title_elem[0].strip() if orig_title_elem else None

        language_elem = content.xpath(
            "//div[@id='info']//span[text()='语言:']/following::text()")
        language = language_elem[0].strip() if language_elem else None

        pub_house_elem = content.xpath(
            "//div[@id='info']//span[text()='出版社:']/following::text()")
        pub_house = pub_house_elem[0].strip() if pub_house_elem else None

        pub_date_elem = content.xpath(
            "//div[@id='info']//span[text()='出版年:']/following::text()")
        pub_date = pub_date_elem[0].strip() if pub_date_elem else ''
        year_month_day = RE_NUMBERS.findall(pub_date)
        if len(year_month_day) in (2, 3):
            pub_year = int(year_month_day[0])
            pub_month = int(year_month_day[1])
        elif len(year_month_day) == 1:
            pub_year = int(year_month_day[0])
            pub_month = None
        else:
            pub_year = None
            pub_month = None
        if pub_year and pub_month and pub_year < pub_month:
            pub_year, pub_month = pub_month, pub_year
        pub_year = None if pub_year is not None and not pub_year in range(
            0, 3000) else pub_year
        pub_month = None if pub_month is not None and not pub_month in range(
            1, 12) else pub_month

        binding_elem = content.xpath(
            "//div[@id='info']//span[text()='装帧:']/following::text()")
        binding = binding_elem[0].strip() if binding_elem else None

        price_elem = content.xpath(
            "//div[@id='info']//span[text()='定价:']/following::text()")
        price = price_elem[0].strip() if price_elem else None

        pages_elem = content.xpath(
            "//div[@id='info']//span[text()='页数:']/following::text()")
        pages = pages_elem[0].strip() if pages_elem else None
        if pages is not None:
            pages = int(RE_NUMBERS.findall(pages)[
                        0]) if RE_NUMBERS.findall(pages) else None

        isbn_elem = content.xpath(
            "//div[@id='info']//span[text()='ISBN:']/following::text()")
        isbn = isbn_elem[0].strip() if isbn_elem else None

        brief_elem = content.xpath(
            "//h2/span[text()='内容简介']/../following-sibling::div[1]//div[@class='intro'][not(ancestor::span[@class='short'])]/p/text()")
        brief = '\n'.join(p.strip() for p in brief_elem) if brief_elem else None

        contents = None
        try:
            contents_elem = content.xpath(
                "//h2/span[text()='目录']/../following-sibling::div[1]")[0]
            # if next the id of next sibling contains `dir`, that would be the full contents
            if "dir" in contents_elem.getnext().xpath("@id")[0]:
                contents_elem = contents_elem.getnext()
                contents = '\n'.join(p.strip() for p in contents_elem.xpath(
                    "text()")[:-2]) if contents_elem else None
            else:
                contents = '\n'.join(p.strip() for p in contents_elem.xpath(
                    "text()")) if contents_elem else None
        except:
            pass

        img_url_elem = content.xpath("//*[@id='mainpic']/a/img/@src")
        img_url = img_url_elem[0].strip() if img_url_elem else None
        raw_img = self.download_image(img_url)

        # there are two html formats for authors and translators
        authors_elem = content.xpath("""//div[@id='info']//span[text()='作者:']/following-sibling::br[1]/
            preceding-sibling::a[preceding-sibling::span[text()='作者:']]/text()""")
        if not authors_elem:
            authors_elem = content.xpath(
                """//div[@id='info']//span[text()=' 作者']/following-sibling::a/text()""")
        if authors_elem:
            authors = []
            for author in authors_elem:
                authors.append(RE_WHITESPACES.sub(' ', author.strip()))
        else:
            authors = None

        translators_elem = content.xpath("""//div[@id='info']//span[text()='译者:']/following-sibling::br[1]/
            preceding-sibling::a[preceding-sibling::span[text()='译者:']]/text()""")
        if not translators_elem:
            translators_elem = content.xpath(
                """//div[@id='info']//span[text()=' 译者']/following-sibling::a/text()""")
        if translators_elem:
            translators = []
            for translator in translators_elem:
                translators.append(RE_WHITESPACES.sub(' ', translator.strip()))
        else:
            translators = None

        other = {}
        cncode_elem = content.xpath(
            "//div[@id='info']//span[text()='统一书号:']/following::text()")
        if cncode_elem:
            other['统一书号'] = cncode_elem[0].strip()
        series_elem = content.xpath(
            "//div[@id='info']//span[text()='丛书:']/following-sibling::a[1]/text()")
        if series_elem:
            other['丛书'] = series_elem[0].strip()
        imprint_elem = content.xpath(
            "//div[@id='info']//span[text()='出品方:']/following-sibling::a[1]/text()")
        if imprint_elem:
            other['出品方'] = imprint_elem[0].strip()

        data = {
            'title': title,
            'subtitle': subtitle,
            'orig_title': orig_title,
            'author': authors,
            'translator': translators,
            'language': language,
            'pub_house': pub_house,
            'pub_year': pub_year,
            'pub_month': pub_month,
            'binding': binding,
            'price': price,
            'pages': pages,
            'isbn': isbn,
            'brief': brief,
            'contents': contents,
            'other_info': other
        }
        return data, raw_img


class DoubanMovieScraper(AbstractScraper):
    site = SourceSiteEnum.DOUBAN.value
    host = 'movie.douban.com'
    regex = re.compile(r"https://movie.douban.com/subject/\d+")

    def scrape(self, url):
        regex = self.regex
        headers = DEFAULT_REQUEST_HEADERS.copy()
        headers['Host'] = 'movie.douban.com'
        content = self.download_page(url, regex, headers)

        # parsing starts here
        try:
            raw_title = content.xpath(
                "//span[@property='v:itemreviewed']/text()")[0].strip()
        except IndexError:
            raise ValueError("given url contains no movie info")

        orig_title = content.xpath(
            "//img[@rel='v:image']/@alt")[0].strip()
        title = raw_title.split(orig_title)[0].strip()
        # if has no chinese title
        if title == '':
            title = orig_title

        if title == orig_title:
            orig_title = None

        # there are two html formats for authors and translators
        other_title_elem = content.xpath(
            "//div[@id='info']//span[text()='又名:']/following-sibling::text()[1]")
        other_title = other_title_elem[0].strip().split(
            ' / ') if other_title_elem else None

        imdb_elem = content.xpath(
            "//div[@id='info']//span[text()='IMDb链接:']/following-sibling::a[1]/text()")
        imdb_code = imdb_elem[0].strip() if imdb_elem else None

        director_elem = content.xpath(
            "//div[@id='info']//span[text()='导演']/following-sibling::span[1]/a/text()")
        director = director_elem if director_elem else None

        playwright_elem = content.xpath(
            "//div[@id='info']//span[text()='编剧']/following-sibling::span[1]/a/text()")
        playwright = playwright_elem if playwright_elem else None

        actor_elem = content.xpath(
            "//div[@id='info']//span[text()='主演']/following-sibling::span[1]/a/text()")
        actor = actor_elem if actor_elem else None

        # construct genre translator
        genre_translator = {}
        attrs = [attr for attr in dir(MovieGenreEnum) if not '__' in attr]
        for attr in attrs:
            genre_translator[getattr(MovieGenreEnum, attr).label] = getattr(
                MovieGenreEnum, attr).value

        genre_elem = content.xpath("//span[@property='v:genre']/text()")
        if genre_elem:
            genre = []
            for g in genre_elem:
                genre.append(genre_translator[g])
        else:
            genre = None

        showtime_elem = content.xpath(
            "//span[@property='v:initialReleaseDate']/text()")
        if showtime_elem:
            showtime = []
            for st in showtime_elem:
                parts = st.split('(')
                if len(parts) == 1:
                    time = st.split('(')[0]
                    region = ''
                else:
                    time = st.split('(')[0]
                    region = st.split('(')[1][0:-1]
                showtime.append({time: region})
        else:
            showtime = None

        site_elem = content.xpath(
            "//div[@id='info']//span[text()='官方网站:']/following-sibling::a[1]/@href")
        site = site_elem[0].strip() if site_elem else None

        area_elem = content.xpath(
            "//div[@id='info']//span[text()='制片国家/地区:']/following-sibling::text()[1]")
        if area_elem:
            area = [a.strip() for a in area_elem[0].split(' / ')]
        else:
            area = None

        language_elem = content.xpath(
            "//div[@id='info']//span[text()='语言:']/following-sibling::text()[1]")
        if language_elem:
            language = [a.strip() for a in language_elem[0].split(' / ')]
        else:
            language = None

        year_elem = content.xpath("//span[@class='year']/text()")
        year = int(year_elem[0][1:-1]) if year_elem else None

        duration_elem = content.xpath("//span[@property='v:runtime']/text()")
        other_duration_elem = content.xpath(
            "//span[@property='v:runtime']/following-sibling::text()[1]")
        if duration_elem:
            duration = duration_elem[0].strip()
            if other_duration_elem:
                duration += other_duration_elem[0].rstrip()
        else:
            duration = None

        season_elem = content.xpath(
<<<<<<< HEAD
            "//*[@id='season']/option[@selected='selected']/text()")
        if not season_elem:
            season_elem = content.xpath(
                "//div[@id='info']//span[text()='季数:']/following-sibling::text()[1]")
            season = int(season_elem[0].strip()) if season_elem else None
        else:
            season = int(season_elem[0].strip())

        episodes_elem = content.xpath(
            "//div[@id='info']//span[text()='集数:']/following-sibling::text()[1]")
        episodes = int(episodes_elem[0].strip()) if episodes_elem else None

        single_episode_length_elem = content.xpath(
            "//div[@id='info']//span[text()='单集片长:']/following-sibling::text()[1]")
        single_episode_length = single_episode_length_elem[0].strip(
        ) if single_episode_length_elem else None

        # if has field `episodes` not none then must be series
        is_series = True if episodes else False

        brief_elem = content.xpath("//span[@class='all hidden']")
        if not brief_elem:
            brief_elem = content.xpath("//span[@property='v:summary']")
        brief = '\n'.join([e.strip() for e in brief_elem[0].xpath(
            './text()')]) if brief_elem else None

        img_url_elem = content.xpath("//img[@rel='v:image']/@src")
        img_url = img_url_elem[0].strip() if img_url_elem else None
        raw_img = self.download_image(img_url)

        data = {
            'title': title,
            'orig_title': orig_title,
            'other_title': other_title,
            'imdb_code': imdb_code,
            'director': director,
            'playwright': playwright,
            'actor': actor,
            'genre': genre,
            'showtime': showtime,
            'site': site,
            'area': area,
            'language': language,
            'year': year,
            'duration': duration,
            'season': season,
            'episodes': episodes,
            'single_episode_length': single_episode_length,
            'brief': brief,
            'is_series': is_series,
        }
        return data, raw_img
 
=======
            "//div[@id='info']//span[text()='季数:']/following-sibling::text()[1]")
        season = int(season_elem[0].strip()) if season_elem else None
    else:
        season = int(season_elem[0].strip())

    episodes_elem = content.xpath(
        "//div[@id='info']//span[text()='集数:']/following-sibling::text()[1]")
    episodes = int(episodes_elem[0].strip()) if episodes_elem else None

    single_episode_length_elem = content.xpath(
        "//div[@id='info']//span[text()='单集片长:']/following-sibling::text()[1]")
    single_episode_length = single_episode_length_elem[0].strip() if single_episode_length_elem else None

    # if has field `episodes` not none then must be series
    is_series = True if episodes else False

    brief_elem = content.xpath("//span[@class='all hidden']")
    if not brief_elem:
        brief_elem = content.xpath("//span[@property='v:summary']/text()")
    brief = '\n'.join([e.strip() for e in brief_elem]) if brief_elem else None

    img_url_elem = content.xpath("//img[@rel='v:image']/@src")
    img_url = img_url_elem[0].strip() if img_url_elem else None
    raw_img = download_image(img_url)

    data = {
        'title': title,
        'orig_title': orig_title,
        'other_title': other_title,
        'imdb_code': imdb_code,
        'director': director,
        'playwright': playwright,
        'actor': actor,
        'genre': genre,
        'showtime': showtime,
        'site': site,
        'area': area,
        'language': language,
        'year': year,
        'duration': duration,
        'season': season,
        'episodes': episodes,
        'single_episode_length': single_episode_length,
        'brief': brief,
        'is_series': is_series,
    }
    return data, raw_img
>>>>>>> c918daf2
<|MERGE_RESOLUTION|>--- conflicted
+++ resolved
@@ -407,7 +407,7 @@
             duration = None
 
         season_elem = content.xpath(
-<<<<<<< HEAD
+
             "//*[@id='season']/option[@selected='selected']/text()")
         if not season_elem:
             season_elem = content.xpath(
@@ -460,53 +460,4 @@
             'is_series': is_series,
         }
         return data, raw_img
- 
-=======
-            "//div[@id='info']//span[text()='季数:']/following-sibling::text()[1]")
-        season = int(season_elem[0].strip()) if season_elem else None
-    else:
-        season = int(season_elem[0].strip())
-
-    episodes_elem = content.xpath(
-        "//div[@id='info']//span[text()='集数:']/following-sibling::text()[1]")
-    episodes = int(episodes_elem[0].strip()) if episodes_elem else None
-
-    single_episode_length_elem = content.xpath(
-        "//div[@id='info']//span[text()='单集片长:']/following-sibling::text()[1]")
-    single_episode_length = single_episode_length_elem[0].strip() if single_episode_length_elem else None
-
-    # if has field `episodes` not none then must be series
-    is_series = True if episodes else False
-
-    brief_elem = content.xpath("//span[@class='all hidden']")
-    if not brief_elem:
-        brief_elem = content.xpath("//span[@property='v:summary']/text()")
-    brief = '\n'.join([e.strip() for e in brief_elem]) if brief_elem else None
-
-    img_url_elem = content.xpath("//img[@rel='v:image']/@src")
-    img_url = img_url_elem[0].strip() if img_url_elem else None
-    raw_img = download_image(img_url)
-
-    data = {
-        'title': title,
-        'orig_title': orig_title,
-        'other_title': other_title,
-        'imdb_code': imdb_code,
-        'director': director,
-        'playwright': playwright,
-        'actor': actor,
-        'genre': genre,
-        'showtime': showtime,
-        'site': site,
-        'area': area,
-        'language': language,
-        'year': year,
-        'duration': duration,
-        'season': season,
-        'episodes': episodes,
-        'single_episode_length': single_episode_length,
-        'brief': brief,
-        'is_series': is_series,
-    }
-    return data, raw_img
->>>>>>> c918daf2
+ 